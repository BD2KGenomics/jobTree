--- conflicted
+++ resolved
@@ -14,13 +14,7 @@
 from jobTree.src.stack import Stack
 from jobTree.src.job import Job
 from jobTree.jobStores.fileJobStore import FileJobStore
-<<<<<<< HEAD
 from jobTree.src.common import setupJobTree
-=======
-from jobTree.src.common import createJobTree
-from test import JobTreeTest
->>>>>>> 607dac3d
-
 
 class TestCase(JobTreeTest):
 
