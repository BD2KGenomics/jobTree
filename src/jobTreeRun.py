#!/usr/bin/env python

#Copyright (C) 2011 by Benedict Paten (benedictpaten@gmail.com)
#
#Permission is hereby granted, free of charge, to any person obtaining a copy
#of this software and associated documentation files (the "Software"), to deal
#in the Software without restriction, including without limitation the rights
#to use, copy, modify, merge, publish, distribute, sublicense, and/or sell
#copies of the Software, and to permit persons to whom the Software is
#furnished to do so, subject to the following conditions:
#
#The above copyright notice and this permission notice shall be included in
#all copies or substantial portions of the Software.
#
#THE SOFTWARE IS PROVIDED "AS IS", WITHOUT WARRANTY OF ANY KIND, EXPRESS OR
#IMPLIED, INCLUDING BUT NOT LIMITED TO THE WARRANTIES OF MERCHANTABILITY,
#FITNESS FOR A PARTICULAR PURPOSE AND NONINFRINGEMENT. IN NO EVENT SHALL THE
#AUTHORS OR COPYRIGHT HOLDERS BE LIABLE FOR ANY CLAIM, DAMAGES OR OTHER
#LIABILITY, WHETHER IN AN ACTION OF CONTRACT, TORT OR OTHERWISE, ARISING FROM,
#OUT OF OR IN CONNECTION WITH THE SOFTWARE OR THE USE OR OTHER DEALINGS IN
#THE SOFTWARE.

"""A script to setup and run a hierarchical run of cluster jobs.
"""

import os
import sys 
import xml.etree.cElementTree as ET
import cPickle
from argparse import ArgumentParser
<<<<<<< HEAD
from optparse import OptionParser, OptionContainer, OptionGroup
=======
from optparse import OptionParser, OptionContainer
>>>>>>> d179183d

from jobTree.batchSystems.parasol import ParasolBatchSystem
from jobTree.batchSystems.gridengine import GridengineBatchSystem
from jobTree.batchSystems.singleMachine import SingleMachineBatchSystem, badWorker
from jobTree.batchSystems.combinedBatchSystem import CombinedBatchSystem
from jobTree.batchSystems.lsf import LSFBatchSystem

from jobTree.src.job import Job

from jobTree.src.master import mainLoop
from jobTree.src.master import getEnvironmentFileName, getStatsFileName, getConfigFileName, getJobFileDirName

from sonLib.bioio import logger, setLoggingFromOptions, addLoggingOptions, getLogLevelString
from sonLib.bioio import TempFileTree
from sonLib.bioio import system, absSymPath

def runJobTree(command, jobTreeDir, logLevel="DEBUG", retryCount=0, batchSystem="single_machine", 
               rescueJobFrequency=None):
    """A convenience function for running job tree from within a python script.
    """
    if rescueJobFrequency != None:
        rescueJobFrequencyString = "--rescueJobsFrequency %s" % float(rescueJobFrequency)
    else:
        rescueJobFrequencyString = ""
    command = "jobTreeRun --command \"%s\" --jobTree %s --logLevel %s \
--retryCount %i --batchSystem %s %s" % \
            (command, jobTreeDir,  logLevel, retryCount, batchSystem, rescueJobFrequencyString)
    logger.info("Running command : %s" % command)
    system(command)
    logger.info("Ran the jobtree apparently okay")
    
<<<<<<< HEAD
def _addOptions(addGroupFn, defaultStr):
    addOptionFn = addGroupFn("jobTree core options", "Options to specify the location of the jobTree and turn on stats collation about the performance of jobs.")
    addOptionFn("--jobTree", dest="jobTree", default="./jobTree",
                      help=("Directory in which to place job management files and the global accessed temporary file directories"
                            "(this needs to be globally accessible by all machines running jobs).\n"
                            "If you pass an existing directory it will check if it's a valid existing "
                            "job tree, then try and restart the jobs in it. The default=%s" % defaultStr))
    addOptionFn("--stats", dest="stats", action="store_true", default=False,
                      help="Records statistics about the job-tree to be used by jobTreeStats. default=%s" % defaultStr)
    
    addOptionFn = addGroupFn("jobTree options for specifying the batch system", "Allows the specification of the batch system, and arguments to the batch system/big batch system (see below).")
    addOptionFn("--batchSystem", dest="batchSystem", default="singleMachine", #detectQueueSystem(),
                      help=("The type of batch system to run the job(s) with, currently can be "
                            "'singleMachine'/'parasol'/'acidTest'/'gridEngine'. default=%s" % defaultStr))
    addOptionFn("--maxThreads", dest="maxThreads", default=4,
                      help=("The maximum number of threads (technically processes at this point) to use when running in single "
                            "machine mode. Increasing this will allow more jobs to run concurrently when running on a single machine. default=%s" % defaultStr))
    addOptionFn("--parasolCommand", dest="parasolCommand", default="parasol",
                      help="The command to run the parasol program default=%s" % defaultStr)
    
    addOptionFn = addGroupFn("jobTree options for cpu/memory requirements", "The options to specify default cpu/memory requirements (if not specified by the jobs themselves), and to limit the total amount of memory/cpu requested from the batch system.")
    addOptionFn("--defaultMemory", dest="defaultMemory", default=2147483648,
                      help=("The default amount of memory to request for a job (in bytes), "
                            "by default is 2^31 = 2 gigabytes, default=%s" % defaultStr))
    addOptionFn("--defaultCpu", dest="defaultCpu", default=1,
                      help="The default the number of cpus to dedicate a job. default=%s" % defaultStr)
    addOptionFn("--maxCpus", dest="maxCpus", default=sys.maxint,
                      help=("The maximum number of cpus to request from the batch system at any "
                            "one time. default=%s" % defaultStr))
    addOptionFn("--maxMemory", dest="maxMemory", default=sys.maxint,
                      help=("The maximum amount of memory to request from the batch system at any one time. default=%s" % defaultStr))
    
    addOptionFn = addGroupFn("jobTree options for rescuing/killing/restarting jobs", "The options for jobs that either run too long/fail or get lost (some batch systems have issues!)")
    addOptionFn("--retryCount", dest="retryCount", default=0,
                      help=("Number of times to retry a failing job before giving up and "
                            "labeling job failed. default=%s" % defaultStr))
    addOptionFn("--maxJobDuration", dest="maxJobDuration", default=str(sys.maxint),
                      help=("Maximum runtime of a job (in seconds) before we kill it "
                            "(this is a lower bound, and the actual time before killing "
                            "the job may be longer). default=%s" % defaultStr))
    addOptionFn("--rescueJobsFrequency", dest="rescueJobsFrequency", 
                      help=("Period of time to wait (in seconds) between checking for "
                            "missing/overlong jobs, that is jobs which get lost by the batch system. Expert parameter. (default is set by the batch system)"))
    
    addOptionFn = addGroupFn("jobTree big batch system options", "jobTree can employ a secondary batch system for running large memory/cpu jobs using the following arguments:")
    addOptionFn("--bigBatchSystem", dest="bigBatchSystem", default=None, #detectQueueSystem(),
                      help=("The batch system to run for jobs with larger memory/cpus requests, currently can be "
                            "'singleMachine'/'parasol'/'acidTest'/'gridEngine'. default=%s" % defaultStr))
    addOptionFn("--bigMemoryThreshold", dest="bigMemoryThreshold", default=sys.maxint, #detectQueueSystem(),
                      help=("The memory threshold above which to submit to the big queue. default=%s" % defaultStr))
    addOptionFn("--bigCpuThreshold", dest="bigCpuThreshold", default=sys.maxint, #detectQueueSystem(),
                      help=("The cpu threshold above which to submit to the big queue. default=%s" % defaultStr))
    addOptionFn("--bigMaxCpus", dest="bigMaxCpus", default=sys.maxint,
                      help=("The maximum number of big batch system cpus to allow at "
                            "one time on the big queue. default=%s" % defaultStr))
    addOptionFn("--bigMaxMemory", dest="bigMaxMemory", default=sys.maxint,
                      help=("The maximum amount of memory to request from the big batch system at any one time. "
                      "default=%s" % defaultStr))
    
    addOptionFn = addGroupFn("jobTree miscellaneous options", "Miscellaneous options")
    addOptionFn("--jobTime", dest="jobTime", default=30,
                      help=("The approximate time (in seconds) that you'd like a list of child "
                            "jobs to be run serially before being parallelized. "
                            "This parameter allows one to avoid over parallelizing tiny jobs, and "
                            "therefore paying significant scheduling overhead, by running tiny "
                            "jobs in series on a single node/core of the cluster. default=%s" % defaultStr))
    addOptionFn("--maxLogFileSize", dest="maxLogFileSize", default=50120,
                      help=("The maximum size of a job log file to keep (in bytes), log files larger "
                            "than this will be truncated to the last X bytes. Default is 50 "
                            "kilobytes, default=%s" % defaultStr))
    addOptionFn("--command", dest="command", default=None,
                      help="The command to run (which will generate subsequent jobs). This is deprecated")
=======
def _addOptions(addOptionFn):    
    addOptionFn("--command", dest="command", default=None,
                      help="The command to run (which will generate subsequent jobs)")
    addOptionFn("--jobTree", dest="jobTree", default=None,
                      help=("Directory in which to place job management files "
                            "(this needs to be globally accessible by all machines running jobs).\n"
                            "If you pass an existing directory it will check if it's a valid existing "
                            "job tree, then try and restart the jobs in it"))
    addOptionFn("--batchSystem", dest="batchSystem", default="singleMachine", #detectQueueSystem(),
                      help=("The type of batch system to run the job(s) with, currently can be "
                            "'singleMachine'/'parasol'/'acidTest'/'gridEngine'/'lsf'. default=%default"))
    addOptionFn("--parasolCommand", dest="parasolCommand", default="parasol",
                      help="The command to run the parasol program default=%default")
    addOptionFn("--retryCount", dest="retryCount", default=0,
                      help=("Number of times to try a failing job before giving up and "
                            "labelling job failed. default=%default"))
    addOptionFn("--rescueJobsFrequency", dest="rescueJobsFrequency", 
                      help=("Period of time to wait (in seconds) between checking for "
                            "missing/overlong jobs (default is set by the batch system)"))
    addOptionFn("--maxJobDuration", dest="maxJobDuration", default=str(sys.maxint),
                      help=("Maximum runtime of a job (in seconds) before we kill it "
                            "(this is an approximate time, and the actual time before killing "
                            "the job may be longer). default=%default"))
    addOptionFn("--jobTime", dest="jobTime", default=30,
                      help=("The approximate time (in seconds) that you'd like a list of child "
                            "jobs to be run serially before being parallised. "
                            "This parameter allows one to avoid over parallelising tiny jobs, and "
                            "therefore paying significant scheduling overhead, by running tiny "
                            "jobs in series on a single node/core of the cluster. default=%default"))
    addOptionFn("--maxLogFileSize", dest="maxLogFileSize", default=50120,
                      help=("The maximum size of a log file to keep (in bytes), log files larger "
                            "than this will be truncated to the last X bytes. Default is 50 "
                            "kilobytes, default=%default"))
    addOptionFn("--defaultMemory", dest="defaultMemory", default=2147483648,
                      help=("The default amount of memory to request for a job (in bytes), "
                            "by default is 2^31 = 2 gigabytes, default=%default"))
    addOptionFn("--defaultCpu", dest="defaultCpu", default=1,
                      help="The default the number of cpus to dedicate a job. default=%default")
    addOptionFn("--maxCpus", dest="maxCpus", default=sys.maxint,
                      help=("The maximum number of cpus to request from the batch system at any "
                            "one time. default=%default"))
    addOptionFn("--maxMemory", dest="maxMemory", default=sys.maxint,
                      help=("The maximum amount of memory to request from the batch system at any one time. default=%default"))
    addOptionFn("--maxThreads", dest="maxThreads", default=4,
                      help=("The maximum number of threads to use when running in single "
                            "machine mode. default=%default"))
    addOptionFn("--stats", dest="stats", action="store_true", default=False,
                      help="Records statistics about the job-tree to be used by jobTreeStats. default=%default")
    addOptionFn("--bigBatchSystem", dest="bigBatchSystem", default=None, #detectQueueSystem(),
                      help=("The batch system to run for jobs with larger memory/cpus requests, currently can be "
                            "'singleMachine'/'parasol'/'acidTest'/'gridEngine'. default=%default"))
    addOptionFn("--bigMemoryThreshold", dest="bigMemoryThreshold", default=sys.maxint, #detectQueueSystem(),
                      help=("The memory threshold to submit to the big queue. default=%default"))
    addOptionFn("--bigCpuThreshold", dest="bigCpuThreshold", default=sys.maxint, #detectQueueSystem(),
                      help=("The cpu threshold to submit to the big queue. default=%default"))
    addOptionFn("--bigMaxCpus", dest="bigMaxCpus", default=sys.maxint,
                      help=("The maximum number of big batch system cpus to allow at "
                            "one time on the big queue. default=%default"))
    addOptionFn("--bigMaxMemory", dest="bigMaxMemory", default=sys.maxint,
                      help=("The maximum amount of memory to request from the big batch system at any one time. "
                      "default=%default"))
>>>>>>> d179183d
        
def addOptions(parser):
    # Wrapper function that allows jobTree to be used with both the optparse and 
    # argparse option parsing modules
    addLoggingOptions(parser) # This adds the logging stuff.
    if isinstance(parser, OptionContainer):
<<<<<<< HEAD
        def addGroup(headingString, bodyString):
            group = OptionGroup(parser, headingString, bodyString)
            parser.add_option_group(group)
            return group.add_option
        _addOptions(addGroup, "%default")
        #parser.add_option_group(group)
    elif isinstance(parser, ArgumentParser):
        def addGroup(headingString, bodyString):
            return parser.add_argument_group(parser, headingString, bodyString).add_argument
        _addOptions(addGroup, "%(default)s")
=======
        _addOptions(parser.add_option)
    elif isinstance(parser, ArgumentParser):
        _addOptions(parser.add_argument)
>>>>>>> d179183d
    else:
        raise RuntimeError("Unanticipated class passed to addOptions(), %s. Expecting " 
                           "Either optparse.OptionParser or argparse.ArgumentParser" % parser.__class__)

def loadTheBatchSystem(config):
    """Load the batch system.
    """
    def batchSystemConstructionFn(batchSystemString, maxCpus, maxMemory):
        batchSystem = None
        if batchSystemString == "parasol":
            batchSystem = ParasolBatchSystem(config, maxCpus=maxCpus, maxMemory=maxMemory)
            logger.info("Using the parasol batch system")
        elif batchSystemString == "single_machine" or batchSystemString == "singleMachine":
            batchSystem = SingleMachineBatchSystem(config, maxCpus=maxCpus, maxMemory=maxMemory)
            logger.info("Using the single machine batch system")
        elif batchSystemString == "gridengine" or batchSystemString == "gridEngine":
            batchSystem = GridengineBatchSystem(config, maxCpus=maxCpus, maxMemory=maxMemory)
            logger.info("Using the grid engine machine batch system")
        elif batchSystemString == "acid_test" or batchSystemString == "acidTest":
            config.attrib["try_count"] = str(32) #The chance that a job does not complete after 32 goes in one in 4 billion, so you need a lot of jobs before this becomes probable
            batchSystem = SingleMachineBatchSystem(config, maxCpus=maxCpus, maxMemory=maxMemory, workerFn=badWorker)
<<<<<<< HEAD
=======
        elif batchSystemString == "lsf" or batchSystemString == "LSF":
            batchSystem = LSFBatchSystem(config, maxCpus=maxCpus, maxMemory=maxMemory)
            logger.info("Using the lsf batch system")
>>>>>>> d179183d
        else:
            raise RuntimeError("Unrecognised batch system: %s" % batchSystemString)
        return batchSystem
    batchSystem = batchSystemConstructionFn(config.attrib["batch_system"], int(config.attrib["max_cpus"]), int(config.attrib["max_memory"]))
    if "big_batch_system" in config.attrib:
        bigMemoryThreshold = int(config.attrib["big_memory_threshold"])
        bigCpuThreshold = int(config.attrib["big_cpu_threshold"])
        bigMaxCpus = int(config.attrib["big_max_cpus"])
        bigMaxMemory = int(config.attrib["big_max_memory"])
        bigBatchSystem = batchSystemConstructionFn(config.attrib["big_batch_system"], maxCpus=bigMaxCpus, maxMemory=bigMaxMemory)
        batchSystem = CombinedBatchSystem(config, batchSystem, bigBatchSystem, lambda command, memory, cpu : memory <= bigMemoryThreshold and cpu <= bigCpuThreshold)
    return batchSystem

def loadEnvironment(config):
    """Puts the environment in the pickle file.
    """
    #Dump out the environment of this process in the environment pickle file.
    fileHandle = open(getEnvironmentFileName(config.attrib["job_tree"]), 'w')
    cPickle.dump(os.environ, fileHandle)
    fileHandle.close()
    logger.info("Written the environment for the jobs to the environment file")

def writeConfig(config):
    #Write the config file to disk
    fileHandle = open(getConfigFileName(config.attrib["job_tree"]), 'w')
    tree = ET.ElementTree(config)
    tree.write(fileHandle)
    fileHandle.close()
    logger.info("Written the config file")

def reloadJobTree(jobTree):
    """Load the job tree from a dir.
    """
    logger.info("The job tree appears to already exist, so we'll reload it")
    assert os.path.isfile(getConfigFileName(jobTree)) #A valid job tree must contain the config file
    assert os.path.isfile(getEnvironmentFileName(jobTree)) #A valid job tree must contain a pickle file which encodes the path environment of the job
    assert os.path.isdir(getJobFileDirName(jobTree)) #A job tree must have a directory of jobs.
    
    config = ET.parse(getConfigFileName(jobTree)).getroot()
    config.attrib["log_level"] = getLogLevelString()
    writeConfig(config) #This updates the on disk config file with the new logging setting
    
    batchSystem = loadTheBatchSystem(config)
    logger.info("Reloaded the jobtree")
    return config, batchSystem

def createJobTree(options):
    logger.info("Starting to create the job tree setup for the first time")
    options.jobTree = absSymPath(options.jobTree)
    os.mkdir(options.jobTree)
    os.mkdir(getJobFileDirName(options.jobTree))
    config = ET.Element("config")
    config.attrib["log_level"] = getLogLevelString()
    config.attrib["job_tree"] = options.jobTree
    config.attrib["parasol_command"] = options.parasolCommand
    config.attrib["try_count"] = str(int(options.retryCount) + 1)
    config.attrib["max_job_duration"] = str(float(options.maxJobDuration))
    config.attrib["batch_system"] = options.batchSystem
    config.attrib["job_time"] = str(float(options.jobTime))
    config.attrib["max_log_file_size"] = str(int(options.maxLogFileSize))
    config.attrib["default_memory"] = str(int(options.defaultMemory))
    config.attrib["default_cpu"] = str(int(options.defaultCpu))
    config.attrib["max_cpus"] = str(int(options.maxCpus))
    config.attrib["max_memory"] = str(int(options.maxMemory))
    config.attrib["max_threads"] = str(int(options.maxThreads))
    if options.bigBatchSystem != None:
        config.attrib["big_batch_system"] = options.bigBatchSystem
        config.attrib["big_memory_threshold"] = str(int(options.bigMemoryThreshold))
        config.attrib["big_cpu_threshold"] = str(int(options.bigCpuThreshold))
        config.attrib["big_max_cpus"] = str(int(options.bigMaxCpus))
        config.attrib["big_max_memory"] = str(int(options.bigMaxMemory))
        
    if options.stats:
        config.attrib["stats"] = ""
    #Load the batch system.
    batchSystem = loadTheBatchSystem(config)
    
    #Set the parameters determining the polling frequency of the system.  
    config.attrib["rescue_jobs_frequency"] = str(float(batchSystem.getRescueJobFrequency()))
    if options.rescueJobsFrequency != None:
        config.attrib["rescue_jobs_frequency"] = str(float(options.rescueJobsFrequency))
    
    writeConfig(config)
    
    logger.info("Finished the job tree setup")
    return config, batchSystem

def createFirstJob(command, config, memory=None, cpu=None, time=sys.maxint):
    """Adds the first job to to the jobtree.
    """
    logger.info("Adding the first job")
    if memory == None or memory == sys.maxint:
        memory = float(config.attrib["default_memory"])
    if cpu == None or cpu == sys.maxint:
        cpu = float(config.attrib["default_cpu"])
    job = Job(command=command, memory=memory, cpu=cpu, 
              tryCount=int(config.attrib["try_count"]), jobDir=getJobFileDirName(config.attrib["job_tree"]))
    job.write()
    logger.info("Added the first job")
    
def runJobTreeScript(options):
    """Builds the basic job tree, or takes an existing one
    and runs the job tree master script.
    """
    setLoggingFromOptions(options)
    assert options.jobTree != None #We need a job tree, or a place to create one
    if os.path.isdir(options.jobTree):
        config, batchSystem = reloadJobTree(options.jobTree)
    else:
        assert options.command != None
        config, batchSystem = createJobTree(options)
        #Setup first job.
        createFirstJob(options.command, config)
    loadEnvironment(config)
    return mainLoop(config, batchSystem)
    
def main():
    """This basic pattern can be used in your python script to avoid having to call
    the command line version of jobTree
    """
    
    ##########################################
    #Construct the arguments.
    ##########################################  
    
    parser = OptionParser()
    addOptions(parser)
    
    options, args = parser.parse_args()
    
    if len(args) != 0:
        parser.error("Unrecognised input arguments: %s" % " ".join(args))
        
    if len(sys.argv) == 1:
        parser.print_help()
        sys.exit(0)
    
    assert len(args) <= 1 #Only jobtree may be specified as argument
    if len(args) == 1: #Allow jobTree directory as arg
        options.jobTree = args[0]
        
    ##########################################
    #Now run the job tree construction/master
    ##########################################  
        
    runJobTreeScript(options)
    
def _test():
    import doctest      
    return doctest.testmod()

if __name__ == '__main__':
    _test()
    main()<|MERGE_RESOLUTION|>--- conflicted
+++ resolved
@@ -28,11 +28,7 @@
 import xml.etree.cElementTree as ET
 import cPickle
 from argparse import ArgumentParser
-<<<<<<< HEAD
 from optparse import OptionParser, OptionContainer, OptionGroup
-=======
-from optparse import OptionParser, OptionContainer
->>>>>>> d179183d
 
 from jobTree.batchSystems.parasol import ParasolBatchSystem
 from jobTree.batchSystems.gridengine import GridengineBatchSystem
@@ -64,7 +60,6 @@
     system(command)
     logger.info("Ran the jobtree apparently okay")
     
-<<<<<<< HEAD
 def _addOptions(addGroupFn, defaultStr):
     addOptionFn = addGroupFn("jobTree core options", "Options to specify the location of the jobTree and turn on stats collation about the performance of jobs.")
     addOptionFn("--jobTree", dest="jobTree", default="./jobTree",
@@ -78,7 +73,7 @@
     addOptionFn = addGroupFn("jobTree options for specifying the batch system", "Allows the specification of the batch system, and arguments to the batch system/big batch system (see below).")
     addOptionFn("--batchSystem", dest="batchSystem", default="singleMachine", #detectQueueSystem(),
                       help=("The type of batch system to run the job(s) with, currently can be "
-                            "'singleMachine'/'parasol'/'acidTest'/'gridEngine'. default=%s" % defaultStr))
+                            "'singleMachine'/'parasol'/'acidTest'/'gridEngine'/'lsf'. default=%s" % defaultStr))
     addOptionFn("--maxThreads", dest="maxThreads", default=4,
                       help=("The maximum number of threads (technically processes at this point) to use when running in single "
                             "machine mode. Increasing this will allow more jobs to run concurrently when running on a single machine. default=%s" % defaultStr))
@@ -137,76 +132,12 @@
                             "kilobytes, default=%s" % defaultStr))
     addOptionFn("--command", dest="command", default=None,
                       help="The command to run (which will generate subsequent jobs). This is deprecated")
-=======
-def _addOptions(addOptionFn):    
-    addOptionFn("--command", dest="command", default=None,
-                      help="The command to run (which will generate subsequent jobs)")
-    addOptionFn("--jobTree", dest="jobTree", default=None,
-                      help=("Directory in which to place job management files "
-                            "(this needs to be globally accessible by all machines running jobs).\n"
-                            "If you pass an existing directory it will check if it's a valid existing "
-                            "job tree, then try and restart the jobs in it"))
-    addOptionFn("--batchSystem", dest="batchSystem", default="singleMachine", #detectQueueSystem(),
-                      help=("The type of batch system to run the job(s) with, currently can be "
-                            "'singleMachine'/'parasol'/'acidTest'/'gridEngine'/'lsf'. default=%default"))
-    addOptionFn("--parasolCommand", dest="parasolCommand", default="parasol",
-                      help="The command to run the parasol program default=%default")
-    addOptionFn("--retryCount", dest="retryCount", default=0,
-                      help=("Number of times to try a failing job before giving up and "
-                            "labelling job failed. default=%default"))
-    addOptionFn("--rescueJobsFrequency", dest="rescueJobsFrequency", 
-                      help=("Period of time to wait (in seconds) between checking for "
-                            "missing/overlong jobs (default is set by the batch system)"))
-    addOptionFn("--maxJobDuration", dest="maxJobDuration", default=str(sys.maxint),
-                      help=("Maximum runtime of a job (in seconds) before we kill it "
-                            "(this is an approximate time, and the actual time before killing "
-                            "the job may be longer). default=%default"))
-    addOptionFn("--jobTime", dest="jobTime", default=30,
-                      help=("The approximate time (in seconds) that you'd like a list of child "
-                            "jobs to be run serially before being parallised. "
-                            "This parameter allows one to avoid over parallelising tiny jobs, and "
-                            "therefore paying significant scheduling overhead, by running tiny "
-                            "jobs in series on a single node/core of the cluster. default=%default"))
-    addOptionFn("--maxLogFileSize", dest="maxLogFileSize", default=50120,
-                      help=("The maximum size of a log file to keep (in bytes), log files larger "
-                            "than this will be truncated to the last X bytes. Default is 50 "
-                            "kilobytes, default=%default"))
-    addOptionFn("--defaultMemory", dest="defaultMemory", default=2147483648,
-                      help=("The default amount of memory to request for a job (in bytes), "
-                            "by default is 2^31 = 2 gigabytes, default=%default"))
-    addOptionFn("--defaultCpu", dest="defaultCpu", default=1,
-                      help="The default the number of cpus to dedicate a job. default=%default")
-    addOptionFn("--maxCpus", dest="maxCpus", default=sys.maxint,
-                      help=("The maximum number of cpus to request from the batch system at any "
-                            "one time. default=%default"))
-    addOptionFn("--maxMemory", dest="maxMemory", default=sys.maxint,
-                      help=("The maximum amount of memory to request from the batch system at any one time. default=%default"))
-    addOptionFn("--maxThreads", dest="maxThreads", default=4,
-                      help=("The maximum number of threads to use when running in single "
-                            "machine mode. default=%default"))
-    addOptionFn("--stats", dest="stats", action="store_true", default=False,
-                      help="Records statistics about the job-tree to be used by jobTreeStats. default=%default")
-    addOptionFn("--bigBatchSystem", dest="bigBatchSystem", default=None, #detectQueueSystem(),
-                      help=("The batch system to run for jobs with larger memory/cpus requests, currently can be "
-                            "'singleMachine'/'parasol'/'acidTest'/'gridEngine'. default=%default"))
-    addOptionFn("--bigMemoryThreshold", dest="bigMemoryThreshold", default=sys.maxint, #detectQueueSystem(),
-                      help=("The memory threshold to submit to the big queue. default=%default"))
-    addOptionFn("--bigCpuThreshold", dest="bigCpuThreshold", default=sys.maxint, #detectQueueSystem(),
-                      help=("The cpu threshold to submit to the big queue. default=%default"))
-    addOptionFn("--bigMaxCpus", dest="bigMaxCpus", default=sys.maxint,
-                      help=("The maximum number of big batch system cpus to allow at "
-                            "one time on the big queue. default=%default"))
-    addOptionFn("--bigMaxMemory", dest="bigMaxMemory", default=sys.maxint,
-                      help=("The maximum amount of memory to request from the big batch system at any one time. "
-                      "default=%default"))
->>>>>>> d179183d
         
 def addOptions(parser):
     # Wrapper function that allows jobTree to be used with both the optparse and 
     # argparse option parsing modules
     addLoggingOptions(parser) # This adds the logging stuff.
     if isinstance(parser, OptionContainer):
-<<<<<<< HEAD
         def addGroup(headingString, bodyString):
             group = OptionGroup(parser, headingString, bodyString)
             parser.add_option_group(group)
@@ -217,11 +148,6 @@
         def addGroup(headingString, bodyString):
             return parser.add_argument_group(parser, headingString, bodyString).add_argument
         _addOptions(addGroup, "%(default)s")
-=======
-        _addOptions(parser.add_option)
-    elif isinstance(parser, ArgumentParser):
-        _addOptions(parser.add_argument)
->>>>>>> d179183d
     else:
         raise RuntimeError("Unanticipated class passed to addOptions(), %s. Expecting " 
                            "Either optparse.OptionParser or argparse.ArgumentParser" % parser.__class__)
@@ -243,12 +169,9 @@
         elif batchSystemString == "acid_test" or batchSystemString == "acidTest":
             config.attrib["try_count"] = str(32) #The chance that a job does not complete after 32 goes in one in 4 billion, so you need a lot of jobs before this becomes probable
             batchSystem = SingleMachineBatchSystem(config, maxCpus=maxCpus, maxMemory=maxMemory, workerFn=badWorker)
-<<<<<<< HEAD
-=======
         elif batchSystemString == "lsf" or batchSystemString == "LSF":
             batchSystem = LSFBatchSystem(config, maxCpus=maxCpus, maxMemory=maxMemory)
             logger.info("Using the lsf batch system")
->>>>>>> d179183d
         else:
             raise RuntimeError("Unrecognised batch system: %s" % batchSystemString)
         return batchSystem
